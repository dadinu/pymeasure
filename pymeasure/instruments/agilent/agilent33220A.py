#
# This file is part of the PyMeasure package.
#
# Copyright (c) 2013-2021 PyMeasure Developers
#
# Permission is hereby granted, free of charge, to any person obtaining a copy
# of this software and associated documentation files (the "Software"), to deal
# in the Software without restriction, including without limitation the rights
# to use, copy, modify, merge, publish, distribute, sublicense, and/or sell
# copies of the Software, and to permit persons to whom the Software is
# furnished to do so, subject to the following conditions:
#
# The above copyright notice and this permission notice shall be included in
# all copies or substantial portions of the Software.
#
# THE SOFTWARE IS PROVIDED "AS IS", WITHOUT WARRANTY OF ANY KIND, EXPRESS OR
# IMPLIED, INCLUDING BUT NOT LIMITED TO THE WARRANTIES OF MERCHANTABILITY,
# FITNESS FOR A PARTICULAR PURPOSE AND NONINFRINGEMENT. IN NO EVENT SHALL THE
# AUTHORS OR COPYRIGHT HOLDERS BE LIABLE FOR ANY CLAIM, DAMAGES OR OTHER
# LIABILITY, WHETHER IN AN ACTION OF CONTRACT, TORT OR OTHERWISE, ARISING FROM,
# OUT OF OR IN CONNECTION WITH THE SOFTWARE OR THE USE OR OTHER DEALINGS IN
# THE SOFTWARE.
#

import logging
log = logging.getLogger(__name__)
log.addHandler(logging.NullHandler())

from pymeasure.instruments import Instrument
from pymeasure.instruments.validators import strict_discrete_set,\
    strict_range, joined_validators
from time import time
from pyvisa.errors import VisaIOError


# Capitalize string arguments to allow for better conformity with other WFG's
def capitalize_string(string: str, *args, **kwargs):
    return string.upper()


# Combine the capitalize function and validator
string_validator = joined_validators(capitalize_string, strict_discrete_set)


class Agilent33220A(Instrument):
    """Represents the Agilent 33220A Arbitrary Waveform Generator.

    .. code-block:: python

        # Default channel for the Agilent 33220A
        wfg = Agilent33220A("GPIB::10")

        wfg.shape = "SINUSOID"          # Sets a sine waveform
        wfg.frequency = 4.7e3           # Sets the frequency to 4.7 kHz
        wfg.amplitude = 1               # Set amplitude of 1 V
        wfg.offset = 0                  # Set the amplitude to 0 V

        wfg.burst_state = True          # Enable burst mode
        wfg.burst_ncycles = 10          # A burst will consist of 10 cycles
        wfg.burst_mode = "TRIGGERED"    # A burst will be applied on a trigger
        wfg.trigger_source = "BUS"      # A burst will be triggered on TRG*

        wfg.output = True               # Enable output of waveform generator
        wfg.trigger()                   # Trigger a burst
        wfg.wait_for_trigger()          # Wait until the triggering is finished
        wfg.beep()                      # "beep"

        print(wfg.check_errors())       # Get the error queue

    """

    def __init__(self, adapter, **kwargs):
        super(Agilent33220A, self).__init__(
            adapter,
            "Agilent 33220A Arbitrary Waveform generator",
            **kwargs
        )

    shape = Instrument.control(
        "FUNC?", "FUNC %s",
        """ A string property that controls the output waveform. Can be set to:
        SIN<USOID>, SQU<ARE>, RAMP, PULS<E>, NOIS<E>, DC, USER. """,
        validator=joined_validators(
            strict_discrete_set, string_validator
        ),
        values=[["SINUSOID", "SIN", "SQUARE", "SQU", "RAMP",
                "PULSE", "PULS", "NOISE", "NOIS", "DC", "USER"],],
    )

    frequency = Instrument.control(
        "FREQ?", "FREQ %s",
        """ A floating point property that controls the frequency of the output
        waveform in Hz, from 1e-6 (1 uHz) to 20e+6 (20 MHz), depending on the
        specified function. Can be set. """,
        validator=strict_range,
        values=[1e-6, 5e+6],
    )

    amplitude = Instrument.control(
        "VOLT?", "VOLT %f",
        """ A floating point property that controls the voltage amplitude of the
        output waveform in V, from 10e-3 V to 10 V. Can be set. """,
        validator=strict_range,
        values=[10e-3, 10],
    )

    amplitude_unit = Instrument.control(
        "VOLT:UNIT?", "VOLT:UNIT %s",
        """ A string property that controls the units of the amplitude. Valid
        values are Vpp (default), Vrms, and dBm. Can be set. """,
        validator=joined_validators(
            strict_discrete_set, string_validator
        ),
        values=[["VPP", "VRMS", "DBM"],],
    )

    offset = Instrument.control(
        "VOLT:OFFS?", "VOLT:OFFS %f",
        """ A floating point property that controls the voltage offset of the
        output waveform in V, from 0 V to 4.995 V, depending on the set
        voltage amplitude (maximum offset = (10 - voltage) / 2). Can be set.
        """,
        validator=strict_range,
        values=[-4.995, +4.995],
    )

    voltage_high = Instrument.control(
        "VOLT:HIGH?", "VOLT:HIGH %f",
        """ A floating point property that controls the upper voltage of the
        output waveform in V, from -4.990 V to 5 V (must be higher than low
        voltage). Can be set. """,
        validator=strict_range,
        values=[-4.99, 5],
    )

    voltage_low = Instrument.control(
        "VOLT:LOW?", "VOLT:LOW %f",
        """ A floating point property that controls the lower voltage of the
        output waveform in V, from -5 V to 4.990 V (must be lower than high
        voltage). Can be set. """,
        validator=strict_range,
        values=[-5, 4.99],
    )

    square_dutycycle = Instrument.control(
        "FUNC:SQU:DCYC?", "FUNC:SQU:DCYC %f",
        """ A floating point property that controls the duty cycle of a square
        waveform function in percent. Can be set. """,
        validator=strict_range,
        values=[20, 80],
    )

    ramp_symmetry = Instrument.control(
        "FUNC:RAMP:SYMM?", "FUNC:RAMP:SYMM %f",
        """ A floating point property that controls the symmetry percentage
        for the ramp waveform. Can be set. """,
        validator=strict_range,
        values=[0, 100],
    )

    pulse_period = Instrument.control(
        "PULS:PER?", "PULS:PER %f",
        """ A floating point property that controls the period of a pulse
        waveform function in seconds, ranging from 200 ns to 2000 s. Can be set
        and overwrites the frequency for *all* waveforms. If the period is
        shorter than the pulse width + the edge time, the edge time and pulse
        width will be adjusted accordingly. """,
        validator=strict_range,
        values=[200e-9, 2e3],
    )

    pulse_hold = Instrument.control(
        "FUNC:PULS:HOLD?", "FUNC:PULS:HOLD %s",
        """ A string property that controls if either the pulse width or the
        duty cycle is retained when changing the period or frequency of the
        waveform. Can be set to: WIDT<H> or DCYC<LE>. """,
        validator=joined_validators(
            strict_discrete_set, string_validator
        ),
        values=[["WIDT", "WIDTH", "DCYC", "DCYCLE"],],
    )

    pulse_width = Instrument.control(
        "FUNC:PULS:WIDT?", "FUNC:PULS:WIDT %f",
        """ A floating point property that controls the width of a pulse
        waveform function in seconds, ranging from 20 ns to 2000 s, within a
        set of restrictions depending on the period. Can be set. """,
        validator=strict_range,
        values=[20e-9, 2e3],
    )

    pulse_dutycycle = Instrument.control(
        "FUNC:PULS:DCYC?", "FUNC:PULS:DCYC %f",
        """ A floating point property that controls the duty cycle of a pulse
        waveform function in percent. Can be set. """,
        validator=strict_range,
        values=[0, 100],
    )

    pulse_transition = Instrument.control(
        "FUNC:PULS:TRAN?", "FUNC:PULS:TRAN %g",
        """ A floating point property that controls the the edge time in
        seconds for both the rising and falling edges. It is defined as the
        time between 0.1 and 0.9 of the threshold. Valid values are between
        5 ns to 100 ns. The transition time has to be smaller than 
        0.625 * the pulse width. Can be set. """,
        validator=strict_range,
        values=[5e-9, 100e-9],
    )

    output = Instrument.control(
        "OUTP?", "OUTP %d",
        """ A boolean property that turns on (True) or off (False) the output
        of the function generator. Can be set. """,
        validator=strict_discrete_set,
        map_values=True,
        values={True: 1, False: 0},
    )

    burst_state = Instrument.control(
        "BURS:STAT?", "BURS:STAT %d",
        """ A boolean property that controls whether the burst mode is on
        (True) or off (False). Can be set. """,
        validator=strict_discrete_set,
        map_values=True,
        values={True: 1, False: 0},
    )

    burst_mode = Instrument.control(
        "BURS:MODE?", "BURS:MODE %s",
        """ A string property that controls the burst mode. Valid values
        are: TRIG<GERED>, GAT<ED>. This setting can be set. """,
        validator=joined_validators(
            strict_discrete_set, string_validator
        ),
        values=[["TRIG", "TRIGGERED", "GAT", "GATED"],],
    )

    burst_ncycles = Instrument.control(
        "BURS:NCYC?", "BURS:NCYC %d",
        """ An integer property that sets the number of cycles to be output
        when a burst is triggered. Valid values are 1 to 50000. This can be
        set. """,
        validator=strict_discrete_set,
        values=range(1, 50001),
        cast=lambda v: int(float(v))
    )

    def trigger(self):
        """ Send a trigger signal to the function generator. """
        self.write("*TRG;*WAI")

    def wait_for_trigger(self, timeout=3600, should_stop=lambda: False):
        """ Wait until the triggering has finished or timeout is reached.

        :param timeout: The maximum time the waiting is allowed to take. If
                        timeout is exceeded, a TimeoutError is raised. If
                        timeout is set to zero, no timeout will be used.
        :param should_stop: Optional function (returning a bool) to allow the
                            waiting to be stopped before its end.

        """
        self.write("*OPC?")

        t0 = time()
        while True:
            try:
                ready = bool(self.read())
            except VisaIOError:
                ready = False

            if ready:
                return

            if timeout != 0 and time() - t0 > timeout:
                raise TimeoutError(
                    "Timeout expired while waiting for the Agilent 33220A" +
                    " to finish the triggering."
                )

            if should_stop():
                return

    trigger_source = Instrument.control(
        "TRIG:SOUR?", "TRIG:SOUR %s",
        """ A string property that controls the trigger source. Valid values
        are: IMM<EDIATE> (internal), EXT<ERNAL> (rear input), BUS (via trigger
        command). This setting can be set. """,
        validator=joined_validators(
            strict_discrete_set, string_validator
        ),
        values=[["IMM", "IMMEDIATE", "EXT", "EXTERNAL", "BUS"],],
    )

    trigger_state = Instrument.control(
        "OUTP:TRIG?", "OUTP:TRIG %d",
        """ A boolean property that controls whether the output is triggered
        (True) or not (False). Can be set. """,
        validator=strict_discrete_set,
        map_values=True,
        values={True: 1, False: 0},
    )

    remote_local_state = Instrument.setting(
        "SYST:COMM:RLST %s",
        """ A string property that controls the remote/local state of the
        function generator. Valid values are: LOC<AL>, REM<OTE>, RWL<OCK>.
        This setting can only be set. """,
        validator=joined_validators(
            strict_discrete_set, string_validator
        ),
        values=[["LOC", "LOCAL", "REM", "REMOTE", "RWL", "RWLOCK"],],
    )

<<<<<<< HEAD
=======
    def check_errors(self):
        """ Read all errors from the instrument. """

        errors = []
        while True:
            err = self.values("SYST:ERR?")
            if int(err[0]) != 0:
                errmsg = "Agilent 33220A: %s: %s" % (err[0], err[1])
                log.error(errmsg)
                errors.append(errmsg)
            else:
                break

        return errors

>>>>>>> 1a944925
    beeper_state = Instrument.control(
        "SYST:BEEP:STAT?", "SYST:BEEP:STAT %d",
        """ A boolean property that controls the state of the beeper. Can
        be set. """,
        validator=strict_discrete_set,
        map_values=True,
        values={True: 1, False: 0},
    )

    def beep(self):
        """ Causes a system beep. """
        self.write("SYST:BEEP")<|MERGE_RESOLUTION|>--- conflicted
+++ resolved
@@ -312,24 +312,6 @@
         values=[["LOC", "LOCAL", "REM", "REMOTE", "RWL", "RWLOCK"],],
     )
 
-<<<<<<< HEAD
-=======
-    def check_errors(self):
-        """ Read all errors from the instrument. """
-
-        errors = []
-        while True:
-            err = self.values("SYST:ERR?")
-            if int(err[0]) != 0:
-                errmsg = "Agilent 33220A: %s: %s" % (err[0], err[1])
-                log.error(errmsg)
-                errors.append(errmsg)
-            else:
-                break
-
-        return errors
-
->>>>>>> 1a944925
     beeper_state = Instrument.control(
         "SYST:BEEP:STAT?", "SYST:BEEP:STAT %d",
         """ A boolean property that controls the state of the beeper. Can
