--- conflicted
+++ resolved
@@ -47,7 +47,7 @@
 
     CHANNELS = {"A": 1, "B": 2, "C": 3, "E": 4, "INTREF": 6}
 
-    def __init__(self, adapter, name="Pendulum CNT-91",  **kwargs):
+    def __init__(self, adapter, name="Pendulum CNT-91", **kwargs):
         # allow long-term measurements, add 30 s for data transfer
         kwargs.setdefault("timeout", 24 * 60 * 60 * 1000 + 30)
         kwargs.setdefault("read_termination", "\n")
@@ -55,7 +55,7 @@
         super().__init__(
             adapter,
             name,
-            asrl={'baud_rate': 256000},
+            asrl={"baud_rate": 256000},
             **kwargs,
         )
 
@@ -139,12 +139,8 @@
         Configure the counter for an array of measurements.
 
         :param n_samples: The number of samples
-<<<<<<< HEAD
-        :param channel: Measurment channel (A, B, C, E, INTREF)
+        :param channel: Measurement channel (A, B, C, E, INTREF)
         :param back_to_back: If True, the buffer measurement is performed back-to-back.
-=======
-        :param channel: Measurement channel (A, B, C, E, INTREF)
->>>>>>> b926541b
         """
         n_samples = truncated_range(n_samples, [MIN_BUFFER_SIZE, MAX_BUFFER_SIZE])
         channel = strict_discrete_set(channel, self.CHANNELS)
