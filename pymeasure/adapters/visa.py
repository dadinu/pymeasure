#
# This file is part of the PyMeasure package.
#
# Copyright (c) 2013-2020 PyMeasure Developers
#
# Permission is hereby granted, free of charge, to any person obtaining a copy
# of this software and associated documentation files (the "Software"), to deal
# in the Software without restriction, including without limitation the rights
# to use, copy, modify, merge, publish, distribute, sublicense, and/or sell
# copies of the Software, and to permit persons to whom the Software is
# furnished to do so, subject to the following conditions:
#
# The above copyright notice and this permission notice shall be included in
# all copies or substantial portions of the Software.
#
# THE SOFTWARE IS PROVIDED "AS IS", WITHOUT WARRANTY OF ANY KIND, EXPRESS OR
# IMPLIED, INCLUDING BUT NOT LIMITED TO THE WARRANTIES OF MERCHANTABILITY,
# FITNESS FOR A PARTICULAR PURPOSE AND NONINFRINGEMENT. IN NO EVENT SHALL THE
# AUTHORS OR COPYRIGHT HOLDERS BE LIABLE FOR ANY CLAIM, DAMAGES OR OTHER
# LIABILITY, WHETHER IN AN ACTION OF CONTRACT, TORT OR OTHERWISE, ARISING FROM,
# OUT OF OR IN CONNECTION WITH THE SOFTWARE OR THE USE OR OTHER DEALINGS IN
# THE SOFTWARE.
#

import logging

import copy
import pyvisa
import numpy as np
from pkg_resources import parse_version

from .adapter import Adapter

log = logging.getLogger(__name__)
log.addHandler(logging.NullHandler())


# noinspection PyPep8Naming,PyUnresolvedReferences
class VISAAdapter(Adapter):
    """ Adapter class for the VISA library using PyVISA to communicate
    with instruments.

    :param resource: VISA resource name that identifies the address
    :param visa_library: VisaLibrary Instance, path of the VISA library or VisaLibrary spec string (@py or @ni).
                         if not given, the default for the platform will be used.
    :param preprocess_reply: optional callable used to preprocess strings
        received from the instrument. The callable returns the processed string.
    :param kwargs: Any valid key-word arguments for constructing a PyVISA instrument
    """

    def __init__(self, resource_name, visa_library='', preprocess_reply=None, **kwargs):
        super().__init__(preprocess_reply=preprocess_reply)
        if not VISAAdapter.has_supported_version():
            raise NotImplementedError("Please upgrade PyVISA to version 1.8 or later.")

        if isinstance(resource_name, int):
            resource_name = "GPIB0::%d::INSTR" % resource_name
        self.resource_name = resource_name
        self.manager = pyvisa.ResourceManager(visa_library)
        safeKeywords = [
            'resource_name', 'timeout', 'chunk_size', 'lock', 'query_delay', 'send_end',
            'read_termination', 'write_termination'
        ]
        kwargsCopy = copy.deepcopy(kwargs)
        for key in kwargsCopy:
            if key not in safeKeywords:
                kwargs.pop(key)
        self.connection = self.manager.open_resource(
            resource_name,
            **kwargs
        )

    @staticmethod
    def has_supported_version():
        """ Returns True if the PyVISA version is greater than 1.8 """
        if hasattr(pyvisa, '__version__'):
            return parse_version(pyvisa.__version__) >= parse_version('1.8')
        else:
            return False

<<<<<<< HEAD
    def __repr__(self):
        return "<VISAAdapter(resource='%s')>" % self.connection.resource_name

=======
>>>>>>> 7d0ba9a1
    def write(self, command):
        """ Writes a command to the instrument

        :param command: SCPI command string to be sent to the instrument
        """
        self.connection.write(command)

    def read(self):
        """ Reads until the buffer is empty and returns the resulting
        ASCII response

        :returns: String ASCII response of the instrument.
        """
        return self.connection.read()

    def read_bytes(self, size):
        """ Reads specified number of bytes from the buffer and returns
        the resulting ASCII response

        :param size: Number of bytes to read from the buffer
        :returns: String ASCII response of the instrument.
        """
        return self.connection.read_bytes(size)

    def ask(self, command):
        """ Writes the command to the instrument and returns the resulting
        ASCII response

        :param command: SCPI command string to be sent to the instrument
        :returns: String ASCII response of the instrument
        """
        return self.connection.query(command)

    def ask_values(self, command, **kwargs):
        """ Writes a command to the instrument and returns a list of formatted
        values from the result. This leverages the `query_ascii_values` method
        in PyVISA.

        :param command: SCPI command to be sent to the instrument
        :param kwargs: Key-word arguments to pass onto `query_ascii_values`
        :returns: Formatted response of the instrument.
        """
        return self.connection.query_ascii_values(command, **kwargs)

    def binary_values(self, command, header_bytes=0, dtype=np.float32):
        """ Returns a numpy array from a query for binary data

        :param command: SCPI command to be sent to the instrument
        :param header_bytes: Integer number of bytes to ignore in header
        :param dtype: The NumPy data type to format the values with
        :returns: NumPy array of values
        """
        self.connection.write(command)
        binary = self.connection.read_raw()
        header, data = binary[:header_bytes], binary[header_bytes:]
        return np.fromstring(data, dtype=dtype)

    def write_binary_values(self, command, values, **kwargs):
        """ Write binary data to the instrument, e.g. waveform for signal generators

        :param command: SCPI command to be sent to the instrument
        :param values: iterable representing the binary values
        :param kwargs: Key-word arguments to pass onto `write_binary_values`
        :returns: number of bytes written
        """

        return self.connection.write_binary_values(command, values, **kwargs)

    def wait_for_srq(self, timeout=25, delay=0.1):
        """ Blocks until a SRQ, and leaves the bit high

        :param timeout: Timeout duration in seconds
        :param delay: Time delay between checking SRQ in seconds
        """
        self.connection.wait_for_srq(timeout * 1000)

    def __repr__(self):
        return "<VISAAdapter(resource='%s')>" % self.connection.resourceName<|MERGE_RESOLUTION|>--- conflicted
+++ resolved
@@ -78,12 +78,6 @@
         else:
             return False
 
-<<<<<<< HEAD
-    def __repr__(self):
-        return "<VISAAdapter(resource='%s')>" % self.connection.resource_name
-
-=======
->>>>>>> 7d0ba9a1
     def write(self, command):
         """ Writes a command to the instrument
 
@@ -161,4 +155,4 @@
         self.connection.wait_for_srq(timeout * 1000)
 
     def __repr__(self):
-        return "<VISAAdapter(resource='%s')>" % self.connection.resourceName+        return "<VISAAdapter(resource='%s')>" % self.connection.resource_name